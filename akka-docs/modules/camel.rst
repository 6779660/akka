--- conflicted
+++ resolved
@@ -5,2904 +5,4 @@
  Camel
 #######
 
-<<<<<<< HEAD
-The Akka Camel module has not been migrated to Akka 2.0-SNAPSHOT yet.
-=======
-For an introduction to akka-camel, see also the `Appendix E - Akka and Camel`_
-(pdf) of the book `Camel in Action`_.
-
-.. _Appendix E - Akka and Camel: http://www.manning.com/ibsen/appEsample.pdf
-.. _Camel in Action: http://www.manning.com/ibsen/
-
-Contents:
-
-.. contents:: :local:
-
-Other, more advanced external articles are:
-
-* `Akka Consumer Actors: New Features and Best Practices <http://krasserm.blogspot.com/2011/02/akka-consumer-actors-new-features-and.html>`_
-* `Akka Producer Actors: New Features and Best Practices <http://krasserm.blogspot.com/2011/02/akka-producer-actor-new-features-and.html>`_
-
-
-Introduction
-============
-
-The akka-camel module allows actors, untyped actors, and typed actors to receive
-and send messages over a great variety of protocols and APIs. This section gives
-a brief overview of the general ideas behind the akka-camel module, the
-remaining sections go into the details. In addition to the native Scala and Java
-actor API, actors can now exchange messages with other systems over large number
-of protocols and APIs such as HTTP, SOAP, TCP, FTP, SMTP or JMS, to mention a
-few. At the moment, approximately 80 protocols and APIs are supported.
-
-The akka-camel module is based on `Apache Camel`_, a powerful and leight-weight
-integration framework for the JVM. For an introduction to Apache Camel you may
-want to read this `Apache Camel article`_. Camel comes with a
-large number of `components`_ that provide bindings to different protocols and
-APIs. The `camel-extra`_ project provides further components.
-
-.. _Apache Camel: http://camel.apache.org/
-.. _Apache Camel article: http://architects.dzone.com/articles/apache-camel-integration
-.. _components: http://camel.apache.org/components.html
-.. _camel-extra: http://code.google.com/p/camel-extra/
-
-Usage of Camel's integration components in Akka is essentially a
-one-liner. Here's an example.
-
-.. code-block:: scala
-
-   import akka.actor.Actor
-   import akka.actor.Actor._
-   import akka.camel.{Message, Consumer}
-
-   class MyActor extends Actor with Consumer {
-     def endpointUri = "mina:tcp://localhost:6200?textline=true"
-
-     def receive = {
-       case msg: Message => { /* ... */}
-       case _            => { /* ... */}
-     }
-   }
-
-   // start and expose actor via tcp
-   val myActor = actorOf(Props[MyActor])
-
-The above example exposes an actor over a tcp endpoint on port 6200 via Apache
-Camel's `Mina component`_. The actor implements the endpointUri method to define
-an endpoint from which it can receive messages. After starting the actor, tcp
-clients can immediately send messages to and receive responses from that
-actor. If the message exchange should go over HTTP (via Camel's `Jetty
-component`_), only the actor's endpointUri method must be changed.
-
-.. _Mina component: http://camel.apache.org/mina.html
-.. _Jetty component: http://camel.apache.org/jetty.html
-
-.. code-block:: scala
-
-   class MyActor extends Actor with Consumer {
-     def endpointUri = "jetty:http://localhost:8877/example"
-
-     def receive = {
-       case msg: Message => { /* ... */}
-       case _            => { /* ... */}
-     }
-   }
-
-Actors can also trigger message exchanges with external systems i.e. produce to
-Camel endpoints.
-
-.. code-block:: scala
-
-   import akka.actor.Actor
-   import akka.camel.{Producer, Oneway}
-
-   class MyActor extends Actor with Producer with Oneway {
-     def endpointUri = "jms:queue:example"
-   }
-
-In the above example, any message sent to this actor will be added (produced) to
-the example JMS queue. Producer actors may choose from the same set of Camel
-components as Consumer actors do.
-
-The number of Camel components is constantly increasing. The akka-camel module
-can support these in a plug-and-play manner. Just add them to your application's
-classpath, define a component-specific endpoint URI and use it to exchange
-messages over the component-specific protocols or APIs. This is possible because
-Camel components bind protocol-specific message formats to a Camel-specific
-`normalized message format`__. The normalized message format hides
-protocol-specific details from Akka and makes it therefore very easy to support
-a large number of protocols through a uniform Camel component interface. The
-akka-camel module further converts mutable Camel messages into `immutable
-representations`__ which are used by Consumer and Producer actors for pattern
-matching, transformation, serialization or storage, for example.
-
-__ https://svn.apache.org/repos/asf/camel/trunk/camel-core/src/main/java/org/apache/camel/Message.java
-__ http://github.com/jboner/akka/blob/v0.8/akka-camel/src/main/scala/akka/Message.scala#L17
-
-
-Dependencies
-============
-
-Akka's Camel Integration consists of two modules
-
-* akka-camel - this module depends on akka-actor and camel-core (+ transitive
-  dependencies) and implements the Camel integration for (untyped) actors
-
-* akka-camel-typed - this module depends on akka-typed-actor and akka-camel (+
-  transitive dependencies) and implements the Camel integration for typed actors
-
-The akka-camel-typed module is optional. To have both untyped and typed actors
-working with Camel, add the following dependencies to your SBT project
-definition.
-
-.. code-block:: scala
-
-   import sbt._
-
-   class Project(info: ProjectInfo) extends DefaultProject(info) with AkkaProject {
-     // ...
-     val akkaCamel = akkaModule("camel")
-     val akkaCamelTyped = akkaModule("camel-typed") // optional typed actor support
-     // ...
-   }
-
-
-.. _camel-consume-messages:
-
-Consume messages
-================
-
-Actors (untyped)
-----------------
-
-For actors (Scala) to receive messages, they must mixin the `Consumer`_
-trait. For example, the following actor class (Consumer1) implements the
-endpointUri method, which is declared in the Consumer trait, in order to receive
-messages from the ``file:data/input/actor`` Camel endpoint. Untyped actors
-(Java) need to extend the abstract UntypedConsumerActor class and implement the
-getEndpointUri() and onReceive(Object) methods.
-
-.. _Consumer: http://github.com/jboner/akka/blob/master/akka-camel/src/main/scala/akka/camel/Consumer.scala
-
-**Scala**
-
-.. code-block:: scala
-
-   import akka.actor.Actor
-   import akka.camel.{Message, Consumer}
-
-   class Consumer1 extends Actor with Consumer {
-     def endpointUri = "file:data/input/actor"
-
-     def receive = {
-       case msg: Message => println("received %s" format msg.bodyAs[String])
-     }
-   }
-
-**Java**
-
-.. code-block:: java
-
-   import akka.camel.Message;
-   import akka.camel.UntypedConsumerActor;
-
-   public class Consumer1 extends UntypedConsumerActor {
-     public String getEndpointUri() {
-       return "file:data/input/actor";
-     }
-
-     public void onReceive(Object message) {
-       Message msg = (Message)message;
-       String body = msg.getBodyAs(String.class);
-       System.out.println(String.format("received %s", body))
-     }
-   }
-
-Whenever a file is put into the data/input/actor directory, its content is
-picked up by the Camel `file component`_ and sent as message to the
-actor. Messages consumed by actors from Camel endpoints are of type
-`Message`_. These are immutable representations of Camel messages.
-
-.. _file component: http://camel.apache.org/file2.html
-.. _Message: http://github.com/jboner/akka/blob/master/akka-camel/src/main/scala/akka/camel/Message.scala
-
-For Message usage examples refer to the unit tests:
-
-* Message unit tests - `Scala API <http://github.com/jboner/akka/blob/master/akka-camel/src/test/scala/akka/MessageScalaTest.scala>`_
-* Message unit tests - `Java API <http://github.com/jboner/akka/blob/master/akka-camel/src/test/java/akka/camel/MessageJavaTestBase.java>`_
-
-Here's another example that sets the endpointUri to
-``jetty:http://localhost:8877/camel/default``. It causes Camel's `Jetty
-component`_ to start an embedded `Jetty`_ server, accepting HTTP connections
-from localhost on port 8877.
-
-.. _Jetty component: http://camel.apache.org/jetty.html
-.. _Jetty: http://www.eclipse.org/jetty/
-
-**Scala**
-
-.. code-block:: scala
-
-   import akka.actor.Actor
-   import akka.camel.{Message, Consumer}
-
-   class Consumer2 extends Actor with Consumer {
-     def endpointUri = "jetty:http://localhost:8877/camel/default"
-
-     def receive = {
-       case msg: Message => self.reply("Hello %s" format msg.bodyAs[String])
-     }
-   }
-
-**Java**
-
-.. code-block:: java
-
-   import akka.camel.Message;
-   import akka.camel.UntypedConsumerActor;
-
-   public class Consumer2 extends UntypedConsumerActor {
-     public String getEndpointUri() {
-       return "jetty:http://localhost:8877/camel/default";
-     }
-
-     public void onReceive(Object message) {
-       Message msg = (Message)message;
-       String body = msg.getBodyAs(String.class);
-       getContext().tryReply(String.format("Hello %s", body));
-     }
-   }
-
-After starting the actor, clients can send messages to that actor by POSTing to
-``http://localhost:8877/camel/default``. The actor sends a response by using the
-self.reply method (Scala). For returning a message body and headers to the HTTP
-client the response type should be `Message`_. For any other response type, a
-new Message object is created by akka-camel with the actor response as message
-body.
-
-.. _Message: http://github.com/jboner/akka/blob/master/akka-camel/src/main/scala/akka/camel/Message.scala
-
-
-Typed actors
-------------
-
-Typed actors can also receive messages from Camel endpoints. In contrast to
-(untyped) actors, which only implement a single receive or onReceive method, a
-typed actor may define several (message processing) methods, each of which can
-receive messages from a different Camel endpoint. For a typed actor method to be
-exposed as Camel endpoint it must be annotated with the `@consume
-annotation`_. For example, the following typed consumer actor defines two
-methods, foo and bar.
-
-.. _@consume annotation: http://github.com/jboner/akka/blob/master/akka-camel/src/main/java/akka/camel/consume.java
-
-**Scala**
-
-.. code-block:: scala
-
-   import org.apache.camel.{Body, Header}
-   import akka.actor.TypedActor
-   import akka.camel.consume
-
-   trait TypedConsumer1 {
-     @consume("file:data/input/foo")
-     def foo(body: String): Unit
-
-     @consume("jetty:http://localhost:8877/camel/bar")
-     def bar(@Body body: String, @Header("X-Whatever") header: String): String
-   }
-
-   class TypedConsumer1Impl extends TypedActor with TypedConsumer1 {
-     def foo(body: String) = println("Received message: %s" format body)
-     def bar(body: String, header: String) = "body=%s header=%s" format (body, header)
-   }
-
-**Java**
-
-.. code-block:: java
-
-   import org.apache.camel.Body;
-   import org.apache.camel.Header;
-   import akka.actor.TypedActor;
-   import akka.camel.consume;
-
-   public interface TypedConsumer1 {
-     @consume("file:data/input/foo")
-     public void foo(String body);
-
-     @consume("jetty:http://localhost:8877/camel/bar")
-     public String bar(@Body String body, @Header("X-Whatever") String header);
-   }
-
-   public class TypedConsumer1Impl extends TypedActor implements TypedConsumer1 {
-     public void foo(String body) {
-       System.out.println(String.format("Received message: ", body));
-     }
-
-     public String bar(String body, String header) {
-       return String.format("body=%s header=%s", body, header);
-     }
-   }
-
-The foo method can be invoked by placing a file in the data/input/foo
-directory. Camel picks up the file from this directory and akka-camel invokes
-foo with the file content as argument (converted to a String). Camel
-automatically tries to convert messages to appropriate types as defined by the
-method parameter(s). The conversion rules are described in detail on the
-following pages:
-
-* `Bean integration <http://camel.apache.org/bean-integration.html>`_
-* `Bean binding <http://camel.apache.org/bean-binding.html>`_
-* `Parameter binding <http://camel.apache.org/parameter-binding-annotations.html>`_
-
-The bar method can be invoked by POSTing a message to
-http://localhost:8877/camel/bar. Here, parameter binding annotations are used to
-tell Camel how to extract data from the HTTP message. The @Body annotation binds
-the HTTP request body to the first parameter, the @Header annotation binds the
-X-Whatever header to the second parameter. The return value is sent as HTTP
-response message body to the client.
-
-Parameter binding annotations must be placed on the interface, the @consume
-annotation can also be placed on the methods in the implementation class.
-
-
-.. _camel-publishing:
-
-Consumer publishing
--------------------
-
-Actors (untyped)
-^^^^^^^^^^^^^^^^
-
-Publishing a consumer actor at its Camel endpoint occurs when the actor is
-started. Publication is done asynchronously; setting up an endpoint (more
-precisely, the route from that endpoint to the actor) may still be in progress
-after the ActorRef method returned.
-
-**Scala**
-
-.. code-block:: scala
-
-   import akka.actor.Actor._
-
-   val actor = actorOf(Props[Consumer1]) // create Consumer actor and activate endpoint in background
-
-**Java**
-
-.. code-block:: java
-
-   import static akka.actor.Actors.*;
-   import akka.actor.ActorRef;
-
-   ActorRef actor = actorOf(new Props(Consumer1.class)); // create Consumer actor and activate endpoint in background
-
-
-Typed actors
-^^^^^^^^^^^^
-
-Publishing of typed actor methods is done when the typed actor is created with
-one of the TypedActor.newInstance(..) methods. Publication is done in the
-background here as well i.e. it may still be in progress when
-TypedActor.newInstance(..) returns.
-
-**Scala**
-
-.. code-block:: scala
-
-   import akka.actor.TypedActor
-
-   // create TypedConsumer1 object and activate endpoint(s) in background
-   val consumer = TypedActor.newInstance(classOf[TypedConsumer1], classOf[TypedConumer1Impl])
-
-**Java**
-
-.. code-block:: java
-
-   import akka.actor.TypedActor;
-
-   // create TypedConsumer1 object and activate endpoint(s) in background
-   TypedConsumer1 consumer = TypedActor.newInstance(TypedConsumer1.class, TypedConumer1Impl.class);
-
-
-.. _camel-consumers-and-camel-service:
-
-Consumers and the CamelService
-------------------------------
-
-Publishing of consumer actors or typed actor methods requires a running
-CamelService. The Akka :ref:`microkernel` can start a CamelService automatically
-(see :ref:`camel-configuration`). When using Akka in other environments, a
-CamelService must be started manually. Applications can do that by calling the
-CamelServiceManager.startCamelService method.
-
-**Scala**
-
-.. code-block:: scala
-
-   import akka.camel.CamelServiceManager._
-
-   startCamelService
-
-**Java**
-
-.. code-block:: java
-
-   import static akka.camel.CamelServiceManager.*;
-
-   startCamelService();
-
-If applications need to wait for a certain number of consumer actors or typed
-actor methods to be published they can do so with the
-``CamelServiceManager.mandatoryService.awaitEndpointActivation`` method, where
-``CamelServiceManager.mandatoryService`` is the current CamelService instance
-(or throws an IllegalStateException there's no current CamelService).
-
-**Scala**
-
-.. code-block:: scala
-
-   import akka.camel.CamelServiceManager._
-
-   startCamelService
-
-   // Wait for three conumer endpoints to be activated
-   mandatoryService.awaitEndpointActivation(3) {
-     // Start three consumer actors (for example)
-     // ...
-   }
-
-   // Communicate with consumer actors via their activated endpoints
-   // ...
-
-**Java**
-
-.. code-block:: java
-
-   import akka.japi.SideEffect;
-   import static akka.camel.CamelServiceManager.*;
-
-   startCamelService();
-
-   // Wait for three conumer endpoints to be activated
-   getMandatoryService().awaitEndpointActivation(3, new SideEffect() {
-     public void apply() {
-       // Start three consumer actors (for example)
-       // ...
-     }
-   });
-
-   // Communicate with consumer actors via their activated endpoints
-   // ...
-
-Alternatively, one can also use ``Option[CamelService]`` returned by
-``CamelServiceManager.service``.
-
-**Scala**
-
-.. code-block:: scala
-
-   import akka.camel.CamelServiceManager._
-
-   startCamelService
-
-   for(s <- service) s.awaitEndpointActivation(3) {
-     // ...
-   }
-
-**Java**
-
-.. code-block:: java
-
-   import java.util.concurrent.CountDownLatch;
-
-   import akka.camel.CamelService;
-   import static akka.camel.CamelServiceManager.*;
-
-   startCamelService();
-
-   for (CamelService s : getService()) s.awaitEndpointActivation(3, new SideEffect() {
-     public void apply() {
-       // ...
-     }
-   });
-
-:ref:`camel-configuration` additionally describes how a CamelContext, that is
-managed by a CamelService, can be cutomized before starting the service. When
-the CamelService is no longer needed, it should be stopped.
-
-**Scala**
-
-.. code-block:: scala
-
-   import akka.camel.CamelServiceManager._
-
-   stopCamelService
-
-**Java**
-
-.. code-block:: java
-
-   import static akka.camel.CamelServiceManager.*;
-
-   stopCamelService();
-
-
-.. _camel-unpublishing:
-
-Consumer un-publishing
-----------------------
-
-Actors (untyped)
-^^^^^^^^^^^^^^^^
-
-When an actor is stopped, the route from the endpoint to that actor is stopped
-as well. For example, stopping an actor that has been previously published at
-``http://localhost:8877/camel/test`` will cause a connection failure when trying
-to access that endpoint. Stopping the route is done asynchronously; it may be
-still in progress after the ``ActorRef.stop`` method returned.
-
-**Scala**
-
-.. code-block:: scala
-
-   import akka.actor.Actor._
-
-   val actor = actorOf(Props[Consumer1]) // create Consumer actor
-   actor                    // activate endpoint in background
-   // ...
-   actor.stop                     // deactivate endpoint in background
-
-**Java**
-
-.. code-block:: java
-
-   import static akka.actor.Actors.*;
-   import akka.actor.ActorRef;
-
-   ActorRef actor = actorOf(new Props(Consumer1.class)); // create Consumer actor and activate endpoint in background
-   // ...
-   actor.stop();                              // deactivate endpoint in background
-
-
-Typed actors
-^^^^^^^^^^^^
-
-When a typed actor is stopped, routes to @consume annotated methods of this
-typed actors are stopped as well. Stopping the routes is done asynchronously; it
-may be still in progress after the TypedActor.stop method returned.
-
-**Scala**
-
-.. code-block:: scala
-
-   import akka.actor.TypedActor
-
-   // create TypedConsumer1 object and activate endpoint(s) in background
-   val consumer = TypedActor.newInstance(classOf[TypedConsumer1], classOf[TypedConumer1Impl])
-
-   // deactivate endpoints in background
-   TypedActor.stop(consumer)
-
-**Java**
-
-.. code-block:: java
-
-   import akka.actor.TypedActor;
-
-   // Create typed consumer actor and activate endpoints in background
-   TypedConsumer1 consumer = TypedActor.newInstance(TypedConsumer1.class, TypedConumer1Impl.class);
-
-   // Deactivate endpoints in background
-   TypedActor.stop(consumer);
-
-
-.. _camel-acknowledgements:
-
-Acknowledgements
-----------------
-
-Actors (untyped)
-^^^^^^^^^^^^^^^^
-
-With in-out message exchanges, clients usually know that a message exchange is
-done when they receive a reply from a consumer actor. The reply message can be a
-Message (or any object which is then internally converted to a Message) on
-success, and a Failure message on failure.
-
-With in-only message exchanges, by default, an exchange is done when a message
-is added to the consumer actor's mailbox. Any failure or exception that occurs
-during processing of that message by the consumer actor cannot be reported back
-to the endpoint in this case. To allow consumer actors to positively or
-negatively acknowledge the receipt of a message from an in-only message
-exchange, they need to override the ``autoack`` (Scala) or ``isAutoack`` (Java)
-method to return false. In this case, consumer actors must reply either with a
-special Ack message (positive acknowledgement) or a Failure (negative
-acknowledgement).
-
-**Scala**
-
-.. code-block:: scala
-
-   import akka.camel.{Ack, Failure}
-   // ... other imports omitted
-
-   class Consumer3 extends Actor with Consumer {
-     override def autoack = false
-
-     def endpointUri = "jms:queue:test"
-
-     def receive = {
-       // ...
-       self.reply(Ack) // on success
-       // ...
-       self.reply(Failure(...)) // on failure
-     }
-   }
-
-**Java**
-
-.. code-block:: java
-
-   import akka.camel.Failure
-   import static akka.camel.Ack.ack;
-   // ... other imports omitted
-
-   public class Consumer3 extends UntypedConsumerActor {
-
-     public String getEndpointUri() {
-       return "jms:queue:test";
-     }
-
-     public boolean isAutoack() {
-       return false;
-     }
-
-     public void onReceive(Object message) {
-       // ...
-       getContext().reply(ack()) // on success
-       // ...
-       val e: Exception = ...
-       getContext().reply(new Failure(e)) // on failure
-     }
-   }
-
-
-.. _camel-blocking-exchanges:
-
-Blocking exchanges
-------------------
-
-By default, message exchanges between a Camel endpoint and a consumer actor are
-non-blocking because, internally, the ! (bang) operator is used to commicate
-with the actor. The route to the actor does not block waiting for a reply. The
-reply is sent asynchronously (see also :ref:`camel-asynchronous-routing`).
-Consumer actors however can be configured to make this interaction blocking.
-
-**Scala**
-
-.. code-block:: scala
-
-   class ExampleConsumer extends Actor with Consumer {
-     override def blocking = true
-
-     def endpointUri = ...
-     def receive = {
-       // ...
-     }
-   }
-
-**Java**
-
-.. code-block:: java
-
-   public class ExampleConsumer extends UntypedConsumerActor {
-
-     public boolean isBlocking() {
-       return true;
-     }
-
-     public String getEndpointUri() {
-       // ...
-     }
-
-     public void onReceive(Object message) {
-       // ...
-     }
-   }
-
-In this case, the ``!!`` (bangbang) operator is used internally to communicate
-with the actor which blocks a thread until the consumer sends a response or
-throws an exception within receive. Although it may decrease scalability, this
-setting can simplify error handling (see `this article`_) or allows timeout
-configurations on actor-level (see :ref:`camel-timeout`).
-
-.. _this article: http://krasserm.blogspot.com/2011/02/akka-consumer-actors-new-features-and.html
-
-
-.. _camel-timeout:
-
-Consumer timeout
-----------------
-
-Endpoints that support two-way communications need to wait for a response from
-an (untyped) actor or typed actor before returning it to the initiating client.
-For some endpoint types, timeout values can be defined in an endpoint-specific
-way which is described in the documentation of the individual `Camel
-components`_. Another option is to configure timeouts on the level of consumer
-actors and typed consumer actors.
-
-.. _Camel components: http://camel.apache.org/components.html
-
-
-Typed actors
-^^^^^^^^^^^^
-
-For typed actors, timeout values for method calls that return a result can be
-set when the typed actor is created. In the following example, the timeout is
-set to 20 seconds (default is 5 seconds).
-
-**Scala**
-
-.. code-block:: scala
-
-   import akka.actor.TypedActor
-
-   val consumer = TypedActor.newInstance(classOf[TypedConsumer1], classOf[TypedConumer1Impl], 20000 /* 20 seconds */)
-
-**Java**
-
-.. code-block:: java
-
-   import akka.actor.TypedActor;
-
-   TypedConsumer1 consumer = TypedActor.newInstance(TypedConsumer1.class, TypedConumer1Impl.class, 20000 /* 20 seconds */);
-
-
-Actors (untyped)
-^^^^^^^^^^^^^^^^
-
-Two-way communications between a Camel endpoint and an (untyped) actor are
-initiated by sending the request message to the actor with the ``!`` (bang)
-operator and the actor replies to the endpoint when the response is ready. In
-order to support timeouts on actor-level, endpoints need to send the request
-message with the ``!!`` (bangbang) operator for which a timeout value is
-applicable. This can be achieved by overriding the Consumer.blocking method to
-return true.
-
-**Scala**
-
-.. code-block:: scala
-
-   class Consumer2 extends Actor with Consumer {
-     self.timeout = 20000 // timeout set to 20 seconds
-
-     override def blocking = true
-
-     def endpointUri = "direct:example"
-
-     def receive = {
-       // ...
-     }
-   }
-
-**Java**
-
-.. code-block:: java
-
-   public class Consumer2 extends UntypedConsumerActor {
-
-     public Consumer2() {
-       getContext().setTimeout(20000); // timeout set to 20 seconds
-     }
-
-     public String getEndpointUri() {
-       return "direct:example";
-     }
-
-     public boolean isBlocking() {
-       return true;
-     }
-
-     public void onReceive(Object message) {
-       // ...
-     }
-   }
-
-This is a valid approach for all endpoint types that do not "natively" support
-asynchronous two-way message exchanges. For all other endpoint types (like
-`Jetty`_ endpoints) is it not recommended to switch to blocking mode but rather
-to configure timeouts in an endpoint-specific way (see
-also :ref:`camel-asynchronous-routing`).
-
-
-Remote consumers
-----------------
-
-Actors (untyped)
-^^^^^^^^^^^^^^^^
-
-Publishing of remote consumer actors is always done on the server side, local
-proxies are never published. Hence the CamelService must be started on the
-remote node. For example, to publish an (untyped) actor on a remote node at
-endpoint URI ``jetty:http://localhost:6644/remote-actor-1``, define the
-following consumer actor class.
-
-**Scala**
-
-.. code-block:: scala
-
-   import akka.actor.Actor
-   import akka.annotation.consume
-   import akka.camel.Consumer
-
-   class RemoteActor1 extends Actor with Consumer {
-     def endpointUri = "jetty:http://localhost:6644/remote-actor-1"
-
-     protected def receive = {
-       case msg => self.reply("response from remote actor 1")
-     }
-   }
-
-**Java**
-
-.. code-block:: java
-
-   import akka.camel.UntypedConsumerActor;
-
-   public class RemoteActor1 extends UntypedConsumerActor {
-     public String getEndpointUri() {
-       return "jetty:http://localhost:6644/remote-actor-1";
-     }
-
-     public void onReceive(Object message) {
-       getContext().tryReply("response from remote actor 1");
-     }
-   }
-
-On the remote node, start a `CamelService`_, start a remote server, create the
-actor and register it at the remote server.
-
-.. _CamelService: http://github.com/jboner/akka/blob/master/akka-camel/src/main/scala/akka/camel/CamelService.scala
-
-**Scala**
-
-.. code-block:: scala
-
-   import akka.camel.CamelServiceManager._
-   import akka.actor.Actor._
-   import akka.actor.ActorRef
-
-   // ...
-   startCamelService
-
-   val consumer = val consumer = actorOf(Props[RemoteActor1])
-
-   remote.start("localhost", 7777)
-   remote.register(consumer) // register and start remote consumer
-   // ...
-
-**Java**
-
-.. code-block:: java
-
-   import akka.camel.CamelServiceManager;
-   import static akka.actor.Actors.*;
-
-   // ...
-   CamelServiceManager.startCamelService();
-
-   ActorRef actor = actorOf(new Props(RemoteActor1.class));
-
-   remote().start("localhost", 7777);
-   remote().register(actor); // register and start remote consumer
-   // ...
-
-Explicitly starting a CamelService can be omitted when Akka is running in Kernel
-mode, for example (see also :ref:`camel-configuration`).
-
-
-Typed actors
-^^^^^^^^^^^^
-
-Remote typed consumer actors can be registered with one of the
-``registerTyped*`` methods on the remote server. The following example registers
-the actor with the custom id "123".
-
-**Scala**
-
-.. code-block:: scala
-
-   import akka.actor.TypedActor
-
-   // ...
-   val obj = TypedActor.newRemoteInstance(
-     classOf[SampleRemoteTypedConsumer],
-     classOf[SampleRemoteTypedConsumerImpl])
-
-   remote.registerTypedActor("123", obj)
-   // ...
-
-**Java**
-
-.. code-block:: java
-
-   import akka.actor.TypedActor;
-
-   SampleRemoteTypedConsumer obj = (SampleRemoteTypedConsumer)TypedActor.newInstance(
-     SampleRemoteTypedConsumer.class,
-     SampleRemoteTypedConsumerImpl.class);
-
-   remote.registerTypedActor("123", obj)
-   // ...
-
-
-Produce messages
-================
-
-A minimum pre-requisite for producing messages to Camel endpoints with producer
-actors (see below) is an initialized and started CamelContextManager.
-
-**Scala**
-
-.. code-block:: scala
-
-   import akka.camel.CamelContextManager
-
-   CamelContextManager.init  // optionally takes a CamelContext as argument
-   CamelContextManager.start // starts the managed CamelContext
-
-**Java**
-
-.. code-block:: java
-
-   import akka.camel.CamelContextManager;
-
-   CamelContextManager.init();  // optionally takes a CamelContext as argument
-   CamelContextManager; // starts the managed CamelContext
-
-For using producer actors, application may also start a CamelService. This will
-not only setup a CamelContextManager behind the scenes but also register
-listeners at the actor registry (needed to publish consumer actors). If your
-application uses producer actors only and you don't want to have the (very
-small) overhead generated by the registry listeners then setting up a
-CamelContextManager without starting CamelService is recommended. Otherwise,
-just start a CamelService as described for consumer
-actors: :ref:`camel-consumers-and-camel-service`.
-
-
-Producer trait
---------------
-
-Actors (untyped)
-^^^^^^^^^^^^^^^^
-
-For sending messages to Camel endpoints, actors
-
-* written in Scala need to mixin the `Producer`_ trait and implement the
-  endpointUri method.
-
-* written in Java need to extend the abstract UntypedProducerActor class and
-  implement the getEndpointUri() method. By extending the UntypedProducerActor
-  class, untyped actors (Java) inherit the behaviour of the Producer trait.
-
-.. _Producer: http://github.com/jboner/akka/blob/master/akka-camel/src/main/scala/akka/camel/Producer.scala
-
-**Scala**
-
-.. code-block:: scala
-
-   import akka.actor.Actor
-   import akka.camel.Producer
-
-   class Producer1 extends Actor with Producer {
-     def endpointUri = "http://localhost:8080/news"
-   }
-
-**Java**
-
-.. code-block:: java
-
-   import akka.camel.UntypedProducerActor;
-
-   public class Producer1 extends UntypedProducerActor {
-     public String getEndpointUri() {
-       return "http://localhost:8080/news";
-     }
-   }
-
-Producer1 inherits a default implementation of the receive method from the
-Producer trait. To customize a producer actor's default behavior it is
-recommended to override the Producer.receiveBeforeProduce and
-Producer.receiveAfterProduce methods. This is explained later in more detail.
-Actors should not override the default Producer.receive method.
-
-Any message sent to a Producer actor (or UntypedProducerActor) will be sent to
-the associated Camel endpoint, in the above example to
-``http://localhost:8080/news``. Response messages (if supported by the
-configured endpoint) will, by default, be returned to the original sender. The
-following example uses the ``?`` operator (Scala) to send a message to a
-Producer actor and waits for a response. In Java, the sendRequestReply method is
-used.
-
-**Scala**
-
-.. code-block:: scala
-
-   import akka.actor.Actor._
-   import akka.actor.ActorRef
-
-   val producer = actorOf(Props[Producer1])
-   val response = (producer ? "akka rocks").get
-   val body = response.bodyAs[String]
-
-**Java**
-
-.. code-block:: java
-
-   import akka.actor.ActorRef;
-   import static akka.actor.Actors.*;
-   import akka.camel.Message;
-
-   ActorRef producer = actorOf(new Props(Producer1.class));
-   Message response = (Message)producer.sendRequestReply("akka rocks");
-   String body = response.getBodyAs(String.class)
-
-If the message is sent using the ! operator (or the tell method in Java)
-then the response message is sent back asynchronously to the original sender. In
-the following example, a Sender actor sends a message (a String) to a producer
-actor using the ! operator and asynchronously receives a response (of type
-Message).
-
-**Scala**
-
-.. code-block:: scala
-
-   import akka.actor.{Actor, ActorRef}
-   import akka.camel.Message
-
-   class Sender(producer: ActorRef) extends Actor {
-     def receive = {
-       case request: String   => producer ! request
-       case response: Message => {
-         /* process response ... */
-       }
-       // ...
-     }
-   }
-
-**Java**
-
-.. code-block:: java
-
-   // TODO
-
-
-.. _camel-custom-processing:
-
-Custom Processing
-^^^^^^^^^^^^^^^^^
-
-Instead of replying to the initial sender, producer actors can implement custom
-reponse processing by overriding the receiveAfterProduce method (Scala) or
-onReceiveAfterProduce method (Java). In the following example, the reponse
-message is forwarded to a target actor instead of being replied to the original
-sender.
-
-**Scala**
-
-.. code-block:: scala
-
-   import akka.actor.{Actor, ActorRef}
-   import akka.camel.Producer
-
-   class Producer1(target: ActorRef) extends Actor with Producer {
-     def endpointUri = "http://localhost:8080/news"
-
-     override protected def receiveAfterProduce = {
-       // do not reply but forward result to target
-       case msg => target forward msg
-     }
-   }
-
-**Java**
-
-.. code-block:: java
-
-   import akka.actor.ActorRef;
-   import akka.camel.UntypedProducerActor;
-
-   public class Producer1 extends UntypedProducerActor {
-       private ActorRef target;
-
-       public Producer1(ActorRef target) {
-           this.target = target;
-       }
-
-       public String getEndpointUri() {
-           return "http://localhost:8080/news";
-       }
-
-       @Override
-       public void onReceiveAfterProduce(Object message) {
-           target.forward((Message)message, getContext());
-       }
-   }
-
-To create an untyped actor instance with a constructor argument, a factory is
-needed (this should be doable without a factory in upcoming Akka versions).
-
-.. code-block:: java
-
-   import akka.actor.ActorRef;
-   import akka.actor.UntypedActorFactory;
-   import akka.actor.UntypedActor;
-
-   public class Producer1Factory implements UntypedActorFactory {
-
-       private ActorRef target;
-
-       public Producer1Factory(ActorRef target) {
-           this.target = target;
-       }
-
-       public UntypedActor create() {
-           return new Producer1(target);
-       }
-   }
-
-The instanitation is done with the Actors.actorOf method and the factory as
-argument.
-
-.. code-block:: java
-
-   import static akka.actor.Actors.*;
-   import akka.actor.ActorRef;
-
-   ActorRef target = ...
-   ActorRef producer = actorOf(Props(new Producer1Factory(target)));
-   producer;
-
-Before producing messages to endpoints, producer actors can pre-process them by
-overriding the receiveBeforeProduce method (Scala) or onReceiveBeforeProduce
-method (Java).
-
-**Scala**
-
-.. code-block:: scala
-
-   import akka.actor.{Actor, ActorRef}
-   import akka.camel.{Message, Producer}
-
-   class Producer1(target: ActorRef) extends Actor with Producer {
-     def endpointUri = "http://localhost:8080/news"
-
-     override protected def receiveBeforeProduce = {
-       case msg: Message => {
-         // do some pre-processing (e.g. add endpoint-specific message headers)
-         // ...
-
-         // and return the modified message
-         msg
-       }
-     }
-   }
-
-**Java**
-
-.. code-block:: java
-
-   import akka.actor.ActorRef;
-   import akka.camel.Message
-   import akka.camel.UntypedProducerActor;
-
-   public class Producer1 extends UntypedProducerActor {
-       private ActorRef target;
-
-       public Producer1(ActorRef target) {
-           this.target = target;
-       }
-
-       public String getEndpointUri() {
-           return "http://localhost:8080/news";
-       }
-
-       @Override
-       public Object onReceiveBeforeProduce(Object message) {
-           Message msg = (Message)message;
-           // do some pre-processing (e.g. add endpoint-specific message headers)
-           // ...
-
-           // and return the modified message
-           return msg
-       }
-   }
-
-
-Producer configuration options
-^^^^^^^^^^^^^^^^^^^^^^^^^^^^^^
-
-The interaction of producer actors with Camel endpoints can be configured to be
-one-way or two-way (by initiating in-only or in-out message exchanges,
-respectively). By default, the producer initiates an in-out message exchange
-with the endpoint. For initiating an in-only exchange, producer actors
-
-* written in Scala either have to override the oneway method to return true
-* written in Java have to override the isOneway method to return true.
-
-**Scala**
-
-.. code-block:: scala
-
-   import akka.camel.Producer
-
-   class Producer2 extends Actor with Producer {
-     def endpointUri = "jms:queue:test"
-     override def oneway = true
-   }
-
-**Java**
-
-.. code-block:: java
-
-   import akka.camel.UntypedProducerActor;
-
-   public class SampleUntypedReplyingProducer extends UntypedProducerActor {
-       public String getEndpointUri() {
-           return "jms:queue:test";
-       }
-
-       @Override
-       public boolean isOneway() {
-           return true;
-       }
-   }
-
-Message correlation
-^^^^^^^^^^^^^^^^^^^
-
-To correlate request with response messages, applications can set the
-Message.MessageExchangeId message header.
-
-**Scala**
-
-.. code-block:: scala
-
-   import akka.camel.Message
-
-   producer ! Message("bar", Map(Message.MessageExchangeId -> "123"))
-
-**Java**
-
-.. code-block:: java
-
-   // TODO
-
-Responses of type Message or Failure will contain that header as well. When
-receiving messages from Camel endpoints this message header is already set (see
-:ref:`camel-consume-messages`).
-
-
-Matching responses
-^^^^^^^^^^^^^^^^^^
-
-The following code snippet shows how to best match responses when sending
-messages with the ``?`` operator (Scala) or with the ``ask`` method
-(Java).
-
-**Scala**
-
-.. code-block:: scala
-
-   val response = (producer ? message).get
-
-   response match {
-     case Some(Message(body, headers)) => ...
-     case Some(Failure(exception, headers)) => ...
-     case _ => ...
-   }
-
-**Java**
-
-.. code-block:: java
-
-   // TODO
-
-
-ProducerTemplate
-----------------
-
-The `Producer`_ trait (and the abstract UntypedProducerActor class) is a very
-convenient way for actors to produce messages to Camel endpoints. (Untyped)
-actors and typed actors may also use a Camel `ProducerTemplate`_ for producing
-messages to endpoints. For typed actors it's the only way to produce messages to
-Camel endpoints.
-
-At the moment, only the Producer trait fully supports asynchronous in-out
-message exchanges with Camel endpoints without allocating a thread for the full
-duration of the exchange. For example, when using endpoints that support
-asynchronous message exchanges (such as Jetty endpoints that internally use
-`Jetty's asynchronous HTTP client`_) then usage of the Producer trait is highly
-recommended (see also :ref:`camel-asynchronous-routing`).
-
-.. _Producer: http://github.com/jboner/akka/blob/master/akka-camel/src/main/scala/akka/camel/Producer.scala
-.. _ProducerTemplate: http://camel.apache.org/maven/camel-2.2.0/camel-core/apidocs/index.html
-.. _Jetty's asynchronous HTTP client: http://wiki.eclipse.org/Jetty/Tutorial/HttpClient
-
-
-Actors (untyped)
-^^^^^^^^^^^^^^^^
-
-A managed ProducerTemplate instance can be obtained via
-CamelContextManager.mandatoryTemplate. In the following example, an actor uses a
-ProducerTemplate to send a one-way message to a ``direct:news`` endpoint.
-
-**Scala**
-
-.. code-block:: scala
-
-   import akka.actor.Actor
-   import akka.camel.CamelContextManager
-
-   class ProducerActor extends Actor {
-     protected def receive = {
-       // one-way message exchange with direct:news endpoint
-       case msg => CamelContextManager.mandatoryTemplate.sendBody("direct:news", msg)
-     }
-   }
-
-**Java**
-
-.. code-block:: java
-
-   import akka.actor.UntypedActor;
-   import akka.camel.CamelContextManager;
-
-   public class SampleUntypedActor extends UntypedActor {
-       public void onReceive(Object msg) {
-           CamelContextManager.getMandatoryTemplate().sendBody("direct:news", msg);
-       }
-   }
-
-Alternatively, one can also use ``Option[ProducerTemplate]`` returned by
-``CamelContextManager.template``.
-
-**Scala**
-
-.. code-block:: scala
-
-   import akka.actor.Actor
-   import akka.camel.CamelContextManager
-
-   class ProducerActor extends Actor {
-     protected def receive = {
-       // one-way message exchange with direct:news endpoint
-       case msg => for(t <- CamelContextManager.template) t.sendBody("direct:news", msg)
-     }
-   }
-
-**Java**
-
-.. code-block:: java
-
-   import org.apache.camel.ProducerTemplate
-
-   import akka.actor.UntypedActor;
-   import akka.camel.CamelContextManager;
-
-   public class SampleUntypedActor extends UntypedActor {
-       public void onReceive(Object msg) {
-           for (ProducerTemplate t : CamelContextManager.getTemplate()) {
-               t.sendBody("direct:news", msg);
-           }
-       }
-   }
-
-For initiating a a two-way message exchange, one of the
-``ProducerTemplate.request*`` methods must be used.
-
-**Scala**
-
-.. code-block:: scala
-
-   import akka.actor.Actor
-   import akka.camel.CamelContextManager
-
-   class ProducerActor extends Actor {
-     protected def receive = {
-       // two-way message exchange with direct:news endpoint
-       case msg => self.reply(CamelContextManager.mandatoryTemplate.requestBody("direct:news", msg))
-     }
-   }
-
-**Java**
-
-.. code-block:: java
-
-   import akka.actor.UntypedActor;
-   import akka.camel.CamelContextManager;
-
-   public class SampleUntypedActor extends UntypedActor {
-       public void onReceive(Object msg) {
-           getContext().tryReply(CamelContextManager.getMandatoryTemplate().requestBody("direct:news", msg));
-       }
-   }
-
-
-Typed actors
-^^^^^^^^^^^^
-
-Typed Actors get access to a managed ProducerTemplate in the same way, as shown
-in the next example.
-
-**Scala**
-
-.. code-block:: scala
-
-   // TODO
-
-**Java**
-
-.. code-block:: java
-
-   import akka.actor.TypedActor;
-   import akka.camel.CamelContextManager;
-
-   public class SampleProducerImpl extends TypedActor implements SampleProducer {
-       public void foo(String msg) {
-           ProducerTemplate template = CamelContextManager.getMandatoryTemplate();
-           template.sendBody("direct:news", msg);
-       }
-   }
-
-
-.. _camel-asynchronous-routing:
-
-Asynchronous routing
-====================
-
-Since Akka 0.10, in-out message exchanges between endpoints and actors are
-designed to be asynchronous. This is the case for both, consumer and producer
-actors.
-
-* A consumer endpoint sends request messages to its consumer actor using the ``!``
-  (bang) operator and the actor returns responses with self.reply once they are
-  ready. The sender reference used for reply is an adapter to Camel's asynchronous
-  routing engine that implements the ActorRef trait.
-
-* A producer actor sends request messages to its endpoint using Camel's
-  asynchronous routing engine. Asynchronous responses are wrapped and added to the
-  producer actor's mailbox for later processing. By default, response messages are
-  returned to the initial sender but this can be overridden by Producer
-  implementations (see also description of the ``receiveAfterProcessing`` method
-  in :ref:`camel-custom-processing`).
-
-However, asynchronous two-way message exchanges, without allocating a thread for
-the full duration of exchange, cannot be generically supported by Camel's
-asynchronous routing engine alone. This must be supported by the individual
-`Camel components`_ (from which endpoints are created) as well. They must be
-able to suspend any work started for request processing (thereby freeing threads
-to do other work) and resume processing when the response is ready. This is
-currently the case for a `subset of components`_ such as the `Jetty component`_.
-All other Camel components can still be used, of course, but they will cause
-allocation of a thread for the duration of an in-out message exchange. There's
-also a :ref:`camel-async-example` that implements both, an asynchronous
-consumer and an asynchronous producer, with the jetty component.
-
-.. _Camel components: http://camel.apache.org/components.html
-.. _subset of components: http://camel.apache.org/asynchronous-routing-engine.html
-.. _Jetty component: http://camel.apache.org/jetty.html
-
-
-Fault tolerance
-===============
-
-Consumer actors and typed actors can be also managed by supervisors. If a
-consumer is configured to be restarted upon failure the associated Camel
-endpoint is not restarted. It's behaviour during restart is as follows.
-
-* A one-way (in-only) message exchange will be queued by the consumer and
-  processed once restart completes.
-
-* A two-way (in-out) message exchange will wait and either succeed after restart
-  completes or time-out when the restart duration exceeds
-  the :ref:`camel-timeout`.
-
-If a consumer is configured to be shut down upon failure, the associated
-endpoint is shut down as well. For details refer to :ref:`camel-unpublishing`.
-
-For examples, tips and trick how to implement fault-tolerant consumer and
-producer actors, take a look at these two articles.
-
-* `Akka Consumer Actors: New Features and Best Practices <http://krasserm.blogspot.com/2011/02/akka-consumer-actors-new-features-and.html>`_
-* `Akka Producer Actors: New Features and Best Practices <http://krasserm.blogspot.com/2011/02/akka-producer-actor-new-features-and.html>`_
-
-
-.. _camel-configuration:
-
-CamelService configuration
-==========================
-
-For publishing consumer actors and typed actor methods
-(:ref:`camel-publishing`), applications must start a CamelService. When starting
-Akka in :ref:`microkernel` mode then a CamelService can be started automatically
-when camel is added to the enabled-modules list in :ref:`configuration`, for example:
-
-.. code-block:: none
-
-   akka {
-     ...
-     # Options: ["remote", "camel", "http"]
-     enabled-modules = ["camel"]
-     ...
-   }
-
-Applications that do not use the Akka Kernel, such as standalone applications
-for example, need to start a CamelService manually, as explained in the
-following subsections.When starting a CamelService manually, settings in
-:ref:`configuration` are ignored.
-
-
-Standalone applications
------------------------
-
-Standalone application should create and start a CamelService in the following way.
-
-**Scala**
-
-.. code-block:: scala
-
-   import akka.camel.CamelServiceManager._
-
-   startCamelService
-
-**Java**
-
-.. code-block:: java
-
-   import static akka.camel.CamelServiceManager.*;
-
-   startCamelService();
-
-Internally, a CamelService uses the CamelContextManager singleton to manage a
-CamelContext. A CamelContext manages the routes from endpoints to consumer
-actors and typed actors. These routes are added and removed at runtime (when
-(untyped) consumer actors and typed consumer actors are started and stopped).
-Applications may additionally want to add their own custom routes or modify the
-CamelContext in some other way. This can be done by initializing the
-CamelContextManager manually and making modifications to CamelContext **before**
-the CamelService is started.
-
-**Scala**
-
-.. code-block:: scala
-
-   import org.apache.camel.builder.RouteBuilder
-
-   import akka.camel.CamelContextManager
-   import akka.camel.CamelServiceManager._
-
-   CamelContextManager.init
-
-   // add a custom route to the managed CamelContext
-   CamelContextManager.mandatoryContext.addRoutes(new CustomRouteBuilder)
-
-   startCamelService
-
-   // an application-specific route builder
-   class CustomRouteBuilder extends RouteBuilder {
-     def configure {
-       // ...
-     }
-   }
-
-**Java**
-
-.. code-block:: java
-
-   import org.apache.camel.builder.RouteBuilder;
-
-   import akka.camel.CamelContextManager;
-   import static akka.camel.CamelServiceManager.*;
-
-   CamelContextManager.init();
-
-   // add a custom route to the managed CamelContext
-   CamelContextManager.getMandatoryContext().addRoutes(new CustomRouteBuilder());
-
-   startCamelService();
-
-   // an application-specific route builder
-   private static class CustomRouteBuilder extends RouteBuilder {
-       public void configure() {
-           // ...
-       }
-   }
-
-
-Applications may even provide their own CamelContext instance as argument to the
-init method call as shown in the following snippet. Here, a DefaultCamelContext
-is created using a Spring application context as `registry`_.
-
-.. _registry: http://camel.apache.org/registry.html
-
-
-**Scala**
-
-.. code-block:: scala
-
-   import org.apache.camel.impl.DefaultCamelContext
-   import org.apache.camel.spring.spi.ApplicationContextRegistry
-   import org.springframework.context.support.ClassPathXmlApplicationContext
-
-   import akka.camel.CamelContextManager
-   import akka.camel.CamelServiceManager._
-
-   // create a custom Camel registry backed up by a Spring application context
-   val context = new ClassPathXmlApplicationContext("/context.xml")
-   val registry = new ApplicationContextRegistry(context)
-
-   // initialize CamelContextManager with a DefaultCamelContext using the custom registry
-   CamelContextManager.init(new DefaultCamelContext(registry))
-
-   // ...
-
-   startCamelService
-
-**Java**
-
-.. code-block:: java
-
-   import org.apache.camel.impl.DefaultCamelContext
-   import org.apache.camel.spi.Registry;
-   import org.apache.camel.spring.spi.ApplicationContextRegistry;
-
-   import org.springframework.context.ApplicationContext;
-   import org.springframework.context.support.ClassPathXmlApplicationContext;
-
-   import akka.camel.CamelContextManager;
-   import static akka.camel.CamelServiceManager.*;
-
-   // create a custom Camel registry backed up by a Spring application context
-   ApplicationContext context = new ClassPathXmlApplicationContext("/context.xml");
-   Registry registry = new ApplicationContextRegistry(context);
-
-   // initialize CamelContextManager with a DefaultCamelContext using the custom registry
-   CamelContextManager.init(new DefaultCamelContext(registry));
-
-   // ...
-
-   startCamelService();
-
-
-.. _camel-spring-applications:
-
-Standalone Spring applications
-------------------------------
-
-A better approach to configure a Spring application context as registry for the
-CamelContext is to use `Camel's Spring support`_. Furthermore,
-the :ref:`spring-module` module additionally supports a <camel-service> element
-for creating and starting a CamelService. An optional reference to a custom
-CamelContext can be defined for <camel-service> as well. Here's an example.
-
-.. _Camel's Spring support: http://camel.apache.org/spring.html
-
-.. code-block:: xml
-
-   <!-- context.xml -->
-
-   <beans xmlns="http://www.springframework.org/schema/beans"
-          xmlns:xsi="http://www.w3.org/2001/XMLSchema-instance"
-          xmlns:akka="http://www.akka.io/schema/akka"
-          xmlns:camel="http://camel.apache.org/schema/spring"
-          xsi:schemaLocation="
-   http://www.springframework.org/schema/beans
-   http://www.springframework.org/schema/beans/spring-beans-2.5.xsd
-   http://www.akka.io/schema/akka
-   http://akka.io/akka-0.10.xsd
-   http://camel.apache.org/schema/spring
-   http://camel.apache.org/schema/spring/camel-spring.xsd">
-
-     <!-- A custom CamelContext (SpringCamelContext) -->
-     <camel:camelContext id="camelContext">
-       <!-- ... -->
-     </camel:camelContext>
-
-     <!-- Create a CamelService using a custom CamelContext -->
-     <akka:camel-service>
-       <akka:camel-context ref="camelContext" />
-     </akka:camel-service>
-
-   </beans>
-
-Creating a CamelContext this way automatically adds the defining Spring
-application context as registry to that CamelContext. The CamelService is
-started when the application context is started and stopped when the application
-context is closed. A simple usage example is shown in the following snippet.
-
-**Scala**
-
-.. code-block:: scala
-
-   import org.springframework.context.support.ClassPathXmlApplicationContext
-   import akka.camel.CamelContextManager
-
-   // Create and start application context (start CamelService)
-   val appctx = new ClassPathXmlApplicationContext("/context.xml")
-
-   // Access to CamelContext (SpringCamelContext)
-   val ctx = CamelContextManager.mandatoryContext
-   // Access to ProducerTemplate of that CamelContext
-   val tpl = CamelContextManager.mandatoryTemplate
-
-   // use ctx and tpl ...
-
-   // Close application context (stop CamelService)
-   appctx.close
-
-**Java**
-
-.. code-block:: java
-
-   // TODO
-
-
-If the CamelService doesn't reference a custom CamelContext then a
-DefaultCamelContext is created (and accessible via the CamelContextManager).
-
-.. code-block:: xml
-
-   <beans xmlns="http://www.springframework.org/schema/beans"
-          xmlns:xsi="http://www.w3.org/2001/XMLSchema-instance"
-          xmlns:akka="http://www.akka.io/schema/akka"
-          xsi:schemaLocation="
-   http://www.springframework.org/schema/beans
-   http://www.springframework.org/schema/beans/spring-beans-2.5.xsd
-   http://www.akka.io/schema/akka
-   http://akka.io/akka-0.10.xsd">
-
-     <!-- Create a CamelService using DefaultCamelContext -->
-     <akka:camel-service />
-
-   </beans>
-
-
-Kernel mode
------------
-
-For classes that are loaded by the Kernel or the Initializer, starting the
-CamelService can be omitted, as discussed in the previous section. Since these
-classes are loaded and instantiated before the CamelService is started (by
-Akka), applications can make modifications to a CamelContext here as well (and
-even provide their own CamelContext). Assuming there's a boot class
-sample.camel.Boot configured in :ref:`configuration`.
-
-.. code-block:: none
-
-   akka {
-     ...
-     boot = ["sample.camel.Boot"]
-     ...
-   }
-
-Modifications to the CamelContext can be done like in the following snippet.
-
-**Scala**
-
-.. code-block:: scala
-
-   package sample.camel
-
-   import org.apache.camel.builder.RouteBuilder
-
-   import akka.camel.CamelContextManager
-
-   class Boot {
-     CamelContextManager.init
-
-     // Customize CamelContext with application-specific routes
-     CamelContextManager.mandatoryContext.addRoutes(new CustomRouteBuilder)
-
-     // No need to start CamelService here. It will be started
-     // when this classes has been loaded and instantiated.
-   }
-
-   class CustomRouteBuilder extends RouteBuilder {
-     def configure {
-       // ...
-     }
-   }
-
-**Java**
-
-.. code-block:: java
-
-   // TODO
-
-
-Custom Camel routes
-===================
-
-In all the examples so far, routes to consumer actors have been automatically
-constructed by akka-camel, when the actor was started. Although the default
-route construction templates, used by akka-camel internally, are sufficient for
-most use cases, some applications may require more specialized routes to actors.
-The akka-camel module provides two mechanisms for customizing routes to actors,
-which will be explained in this section. These are
-
-* Usage of :ref:`camel-components` to access (untyped) actor and actors.
-  Any Camel route can use these components to access Akka actors.
-
-* :ref:`camel-intercepting-route-construction` to (untyped) actor and actors.
-  Default routes to consumer actors are extended using predefined extension
-  points.
-
-
-.. _camel-components:
-
-Akka Camel components
----------------------
-
-Akka actors can be access from Camel routes using the `actor`_ and
-`typed-actor`_ Camel components, respectively. These components can be used to
-access any Akka actor (not only consumer actors) from Camel routes, as described
-in the following sections.
-
-.. _actor: http://github.com/jboner/akka/blob/master/akka-camel/src/main/scala/akka/camel/component/ActorComponent.scala
-.. _typed-actor: http://github.com/jboner/akka/blob/master/akka-camel/src/main/scala/akka/camel/component/TypedActorComponent.scala
-
-
-Access to actors
-----------------
-
-To access (untyped) actors from custom Camel routes, the `actor`_ Camel
-component should be used. It fully supports Camel's `asynchronous routing
-engine`_.
-
-.. _actor: http://github.com/jboner/akka/blob/master/akka-camel/src/main/scala/akka/camel/component/ActorComponent.scala
-.. _asynchronous routing engine: http://camel.apache.org/asynchronous-routing-engine.html
-
-This component accepts the following enpoint URI formats:
-
-* ``actor:<actor-id>[?<options>]``
-* ``actor:id:[<actor-id>][?<options>]``
-* ``actor:uuid:[<actor-uuid>][?<options>]``
-
-where ``<actor-id>`` and ``<actor-uuid>`` refer to ``actorRef.id`` and the
-String-representation of ``actorRef.uuid``, respectively. The ``<options>`` are
-name-value pairs separated by ``&`` (i.e. ``name1=value1&name2=value2&...``).
-
-
-URI options
-^^^^^^^^^^^
-
-The following URI options are supported:
-
-+----------+---------+---------+-------------------------------------------+
-| Name     | Type    | Default | Description                               |
-+==========+=========+=========+===========================================+
-| blocking | Boolean | false   | If set to true, in-out message exchanges  |
-|          |         |         | with the target actor will be made with   |
-|          |         |         | the ``!!`` operator, otherwise with the   |
-|          |         |         | ``!`` operator.                           |
-|          |         |         |                                           |
-|          |         |         | See also :ref:`camel-timeout`.            |
-+----------+---------+---------+-------------------------------------------+
-| autoack  | Boolean | true    | If set to true, in-only message exchanges |
-|          |         |         | are auto-acknowledged when the message is |
-|          |         |         | added to the actor's mailbox. If set to   |
-|          |         |         | false, actors must acknowledge the        |
-|          |         |         | receipt of the message.                   |
-|          |         |         |                                           |
-|          |         |         | See also :ref:`camel-acknowledgements`.   |
-+----------+---------+---------+-------------------------------------------+
-
-Here's an actor endpoint URI example containing an actor uuid::
-
-   actor:uuid:12345678?blocking=true
-
-In actor endpoint URIs that contain id: or uuid:, an actor identifier (id or
-uuid) is optional. In this case, the in-message of an exchange produced to an
-actor endpoint must contain a message header with name CamelActorIdentifier
-(which is defined by the ActorComponent.ActorIdentifier field) and a value that
-is the target actor's identifier. On the other hand, if the URI contains an
-actor identifier, it can be seen as a default actor identifier that can be
-overridden by messages containing a CamelActorIdentifier header.
-
-
-Message headers
-^^^^^^^^^^^^^^^
-
-+----------------------+--------+-------------------------------------------+
-| Name                 | Type   | Description                               |
-+======================+========+===========================================+
-| CamelActorIdentifier | String | Contains the identifier (id or uuid) of   |
-|                      |        | the actor to route the message to. The    |
-|                      |        | identifier is interpreted as actor id if  |
-|                      |        | the URI contains id:, the identifier is   |
-|                      |        | interpreted as uuid id the URI contains   |
-|                      |        | uuid:. A uuid value may also be of type   |
-|                      |        | Uuid (not only String). The header name   |
-|                      |        | is defined by the                         |
-|                      |        | ActorComponent.ActorIdentifier field.     |
-+----------------------+--------+-------------------------------------------+
-
-Here's another actor endpoint URI example that doesn't define an actor uuid. In
-this case the target actor uuid must be defined by the CamelActorIdentifier
-message header::
-
-   actor:uuid:
-
-In the following example, a custom route to an actor is created, using the
-actor's uuid (i.e. actorRef.uuid). The route starts from a `Jetty`_ endpoint and
-ends at the target actor.
-
-
-**Scala**
-
-.. code-block:: scala
-
-   import org.apache.camel.builder.RouteBuilder
-
-   import akka.actor._
-   import akka.actor.Actor
-   import akka.actor.Actor._
-   import akka.camel.{Message, CamelContextManager, CamelServiceManager}
-
-   object CustomRouteExample extends Application {
-     val target = actorOf(Props[CustomRouteTarget])
-
-     CamelServiceManager.startCamelService
-     CamelContextManager.mandatoryContext.addRoutes(new CustomRouteBuilder(target.uuid))
-   }
-
-   class CustomRouteTarget extends Actor {
-     def receive = {
-       case msg: Message => self.reply("Hello %s" format msg.bodyAs[String])
-     }
-   }
-
-   class CustomRouteBuilder(uuid: Uuid) extends RouteBuilder {
-     def configure {
-       val actorUri = "actor:uuid:%s" format uuid
-       from("jetty:http://localhost:8877/camel/custom").to(actorUri)
-     }
-   }
-
-
-**Java**
-
-.. code-block:: java
-
-   import com.eaio.uuid.UUID;
-
-   import org.apache.camel.builder.RouteBuilder;
-   import static akka.actor.Actors.*;
-   import akka.actor.ActorRef;
-   import akka.actor.UntypedActor;
-   import akka.camel.CamelServiceManager;
-   import akka.camel.CamelContextManager;
-   import akka.camel.Message;
-
-   public class CustomRouteExample {
-       public static void main(String... args) throws Exception {
-           ActorRef target = actorOf(new Props(CustomRouteTarget.class));
-           CamelServiceManager.startCamelService();
-           CamelContextManager.getMandatoryContext().addRoutes(new CustomRouteBuilder(target.getUuid()));
-       }
-   }
-
-   public class CustomRouteTarget extends UntypedActor {
-       public void onReceive(Object message) {
-           Message msg = (Message) message;
-           String body = msg.getBodyAs(String.class);
-           getContext().tryReply(String.format("Hello %s", body));
-       }
-   }
-
-   public class CustomRouteBuilder extends RouteBuilder {
-       private UUID uuid;
-
-       public CustomRouteBuilder(UUID uuid) {
-           this.uuid = uuid;
-       }
-
-       public void configure() {
-           String actorUri = String.format("actor:uuid:%s", uuid);
-           from("jetty:http://localhost:8877/camel/custom").to(actorUri);
-       }
-   }
-
-When the example is started, messages POSTed to
-``http://localhost:8877/camel/custom`` are routed to the target actor.
-
-
-Access to typed actors
-----------------------
-
-To access typed actor methods from custom Camel routes, the `typed-actor`_ Camel
-component should be used. It is a specialization of the Camel `bean`_ component.
-Applications should use the interface (endpoint URI syntax and options) as
-described in the bean component documentation but with the typed-actor schema.
-Typed Actors must be added to a `Camel registry`_ for being accessible by the
-typed-actor component.
-
-.. _typed-actor: http://github.com/jboner/akka/blob/master/akka-camel/src/main/scala/akka/camel/component/TypedActorComponent.scala
-.. _bean: http://camel.apache.org/bean.html
-.. _Camel registry: http://camel.apache.org/registry.html
-
-
-.. _camel-typed-actors-using-spring:
-
-Using Spring
-^^^^^^^^^^^^
-
-The following example shows how to access typed actors in a Spring application
-context. For adding typed actors to the application context and for starting
-:ref:`camel-spring-applications` the :ref:`spring-module` module is used in the
-following example. It offers a ``<typed-actor>`` element to define typed actor
-factory beans and a ``<camel-service>`` element to create and start a
-CamelService.
-
-.. code-block:: xml
-
-   <!--
-     context.xml
-   -->
-   <beans xmlns="http://www.springframework.org/schema/beans"
-          xmlns:xsi="http://www.w3.org/2001/XMLSchema-instance"
-          xmlns:akka="http://www.akka.io/schema/akka"
-          xmlns:camel="http://camel.apache.org/schema/spring"
-          xsi:schemaLocation="
-   http://www.springframework.org/schema/beans
-   http://www.springframework.org/schema/beans/spring-beans-2.5.xsd
-   http://www.akka.io/schema/akka
-   http://akka.io/akka-0.10.xsd
-   http://camel.apache.org/schema/spring
-   http://camel.apache.org/schema/spring/camel-spring.xsd">
-
-     <bean id="routeBuilder" class="sample.SampleRouteBuilder" />
-
-     <camel:camelContext id="camelContext">
-       <camel:routeBuilder ref="routeBuilder" />
-     </camel:camelContext>
-
-     <akka:camel-service>
-       <akka:camel-context ref="camelContext" />
-     </akka:camel-service>
-
-     <akka:typed-actor id="sample"
-                       interface="sample.SampleTypedActor"
-                       implementation="sample.SampleTypedActorImpl"
-                       timeout="1000" />
-   </beans>
-
-SampleTypedActor is the typed actor interface and SampleTypedActorImpl in the
-typed actor implementation class.
-
-**Scala**
-
-.. code-block:: scala
-
-   package sample
-
-   import akka.actor.TypedActor
-
-   trait SampleTypedActor {
-     def foo(s: String): String
-   }
-
-   class SampleTypedActorImpl extends TypedActor with SampleTypedActor {
-     def foo(s: String) = "hello %s" format s
-   }
-
-**Java**
-
-.. code-block:: java
-
-   package sample;
-
-   import akka.actor.TypedActor;
-
-   public interface SampleTypedActor {
-       public String foo(String s);
-   }
-
-   public class SampleTypedActorImpl extends TypedActor implements SampleTypedActor {
-
-       public String foo(String s) {
-           return "hello " + s;
-       }
-   }
-
-The SampleRouteBuilder defines a custom route from the direct:test endpoint to
-the sample typed actor using a typed-actor endpoint URI.
-
-**Scala**
-
-.. code-block:: scala
-
-   package sample
-
-   import org.apache.camel.builder.RouteBuilder
-
-   class SampleRouteBuilder extends RouteBuilder {
-     def configure = {
-       // route to typed actor
-       from("direct:test").to("typed-actor:sample?method=foo")
-     }
-   }
-
-**Java**
-
-.. code-block:: java
-
-   package sample;
-
-   import org.apache.camel.builder.RouteBuilder;
-
-   public class SampleRouteBuilder extends RouteBuilder {
-       public void configure() {
-           // route to typed actor
-           from("direct:test").to("typed-actor:sample?method=foo");
-       }
-   }
-
-The typed-actor endpoint URI syntax is:::
-
-   typed-actor:<bean-id>?method=<method-name>
-
-where ``<bean-id>`` is the id of the bean in the Spring application context and
-``<method-name>`` is the name of the typed actor method to invoke.
-
-Usage of the custom route for sending a message to the typed actor is shown in
-the following snippet.
-
-**Scala**
-
-.. code-block:: scala
-
-   package sample
-
-   import org.springframework.context.support.ClassPathXmlApplicationContext
-   import akka.camel.CamelContextManager
-
-   // load Spring application context (starts CamelService)
-   val appctx = new ClassPathXmlApplicationContext("/context-standalone.xml")
-
-   // access 'sample' typed actor via custom route
-   assert("hello akka" == CamelContextManager.mandatoryTemplate.requestBody("direct:test", "akka"))
-
-   // close Spring application context (stops CamelService)
-   appctx.close
-
-**Java**
-
-.. code-block:: java
-
-   package sample;
-
-   import org.springframework.context.support.ClassPathXmlApplicationContext;
-   import akka.camel.CamelContextManager;
-
-   // load Spring application context
-   ClassPathXmlApplicationContext appctx = new ClassPathXmlApplicationContext("/context-standalone.xml");
-
-   // access 'externally' registered typed actors with typed-actor component
-   assert("hello akka" == CamelContextManager.getMandatoryTemplate().requestBody("direct:test", "akka"));
-
-   // close Spring application context (stops CamelService)
-   appctx.close();
-
-The application uses a Camel `producer template`_ to access the typed actor via
-the ``direct:test`` endpoint.
-
-.. _producer template: http://camel.apache.org/producertemplate.html
-
-
-Without Spring
-^^^^^^^^^^^^^^
-
-Usage of :ref:`spring-module` for adding typed actors to the Camel registry and
-starting a CamelService is optional. Setting up a Spring-less application for
-accessing typed actors is shown in the next example.
-
-**Scala**
-
-.. code-block:: scala
-
-   package sample
-
-   import org.apache.camel.impl.{DefaultCamelContext, SimpleRegistry}
-   import akka.actor.TypedActor
-   import akka.camel.CamelContextManager
-   import akka.camel.CamelServiceManager._
-
-   // register typed actor
-   val registry = new SimpleRegistry
-   registry.put("sample", TypedActor.newInstance(classOf[SampleTypedActor], classOf[SampleTypedActorImpl]))
-
-   // customize CamelContext
-   CamelContextManager.init(new DefaultCamelContext(registry))
-   CamelContextManager.mandatoryContext.addRoutes(new SampleRouteBuilder)
-
-   startCamelService
-
-   // access 'sample' typed actor via custom route
-   assert("hello akka" == CamelContextManager.mandatoryTemplate.requestBody("direct:test", "akka"))
-
-   stopCamelService
-
-**Java**
-
-.. code-block:: java
-
-   package sample;
-
-   // register typed actor
-   SimpleRegistry registry = new SimpleRegistry();
-   registry.put("sample", TypedActor.newInstance(SampleTypedActor.class, SampleTypedActorImpl.class));
-
-   // customize CamelContext
-   CamelContextManager.init(new DefaultCamelContext(registry));
-   CamelContextManager.getMandatoryContext().addRoutes(new SampleRouteBuilder());
-
-   startCamelService();
-
-   // access 'sample' typed actor via custom route
-   assert("hello akka" == CamelContextManager.getMandatoryTemplate().requestBody("direct:test", "akka"));
-
-   stopCamelService();
-
-Here, `SimpleRegistry`_, a java.util.Map based registry, is used to register
-typed actors. The CamelService is started and stopped programmatically.
-
-.. _SimpleRegistry: https://svn.apache.org/repos/asf/camel/trunk/camel-core/src/main/java/org/apache/camel/impl/SimpleRegistry.java
-
-
-.. _camel-intercepting-route-construction:
-
-Intercepting route construction
--------------------------------
-
-The previous section, :ref:`camel-components`, explained how to setup a route to
-an (untyped) actor or typed actor manually. It was the application's
-responsibility to define the route and add it to the current CamelContext. This
-section explains a more conventient way to define custom routes: akka-camel is
-still setting up the routes to consumer actors (and adds these routes to the
-current CamelContext) but applications can define extensions to these routes.
-Extensions can be defined with Camel's `Java DSL`_ or `Scala DSL`_. For example,
-an extension could be a custom error handler that redelivers messages from an
-endpoint to an actor's bounded mailbox when the mailbox was full.
-
-.. _Java DSL: http://camel.apache.org/dsl.html
-.. _Scala DSL: http://camel.apache.org/scala-dsl.html
-
-The following examples demonstrate how to extend a route to a consumer actor for
-handling exceptions thrown by that actor. To simplify the example, we configure
-:ref:`camel-blocking-exchanges` which reports any exception, that is thrown by
-receive, directly back to the Camel route. One could also report exceptions
-asynchronously using a Failure reply (see also `this article`__) but we'll do it
-differently here.
-
-__ http://krasserm.blogspot.com/2011/02/akka-consumer-actors-new-features-and.html
-
-
-Actors (untyped)
-^^^^^^^^^^^^^^^^
-
-**Scala**
-
-.. code-block:: scala
-
-   import akka.actor.Actor
-   import akka.camel.Consumer
-
-   import org.apache.camel.builder.Builder
-   import org.apache.camel.model.RouteDefinition
-
-   class ErrorHandlingConsumer extends Actor with Consumer {
-     def endpointUri = "direct:error-handler-test"
-
-     // Needed to propagate exception back to caller
-     override def blocking = true
-
-     onRouteDefinition {rd: RouteDefinition =>
-       // Catch any exception and handle it by returning the exception message as response
-       rd.onException(classOf[Exception]).handled(true).transform(Builder.exceptionMessage).end
-     }
-
-     protected def receive = {
-       case msg: Message => throw new Exception("error: %s" format msg.body)
-     }
-   }
-
-**Java**
-
-.. code-block:: java
-
-   import akka.camel.UntypedConsumerActor;
-
-   import org.apache.camel.builder.Builder;
-   import org.apache.camel.model.ProcessorDefinition;
-   import org.apache.camel.model.RouteDefinition;
-
-   public class SampleErrorHandlingConsumer extends UntypedConsumerActor {
-
-       public String getEndpointUri() {
-           return "direct:error-handler-test";
-       }
-
-       // Needed to propagate exception back to caller
-       public boolean isBlocking() {
-           return true;
-       }
-
-       public void preStart() {
-           onRouteDefinition(new RouteDefinitionHandler() {
-               public ProcessorDefinition<?> onRouteDefinition(RouteDefinition rd) {
-                   // Catch any exception and handle it by returning the exception message as response
-                   return rd.onException(Exception.class).handled(true).transform(Builder.exceptionMessage()).end();
-               }
-           });
-       }
-
-       public void onReceive(Object message) throws Exception {
-           Message msg = (Message)message;
-           String body = msg.getBodyAs(String.class);
-           throw new Exception(String.format("error: %s", body));
-      }
-
-   }
-
-
-
-For (untyped) actors, consumer route extensions are defined by calling the
-onRouteDefinition method with a route definition handler. In Scala, this is a
-function of type ``RouteDefinition => ProcessorDefinition[_]``, in Java it is an
-instance of ``RouteDefinitionHandler`` which is defined as follows.
-
-.. code-block:: scala
-
-   package akka.camel
-
-   import org.apache.camel.model.RouteDefinition
-   import org.apache.camel.model.ProcessorDefinition
-
-   trait RouteDefinitionHandler {
-     def onRouteDefinition(rd: RouteDefinition): ProcessorDefinition[_]
-   }
-
-The akka-camel module creates a RouteDefinition instance by calling
-from(endpointUri) on a Camel RouteBuilder (where endpointUri is the endpoint URI
-of the consumer actor) and passes that instance as argument to the route
-definition handler \*). The route definition handler then extends the route and
-returns a ProcessorDefinition (in the above example, the ProcessorDefinition
-returned by the end method. See the `org.apache.camel.model`__ package for
-details). After executing the route definition handler, akka-camel finally calls
-a to(actor:uuid:actorUuid) on the returned ProcessorDefinition to complete the
-route to the comsumer actor (where actorUuid is the uuid of the consumer actor).
-
-\*) Before passing the RouteDefinition instance to the route definition handler,
-akka-camel may make some further modifications to it.
-
-__ https://svn.apache.org/repos/asf/camel/trunk/camel-core/src/main/java/org/apache/camel/model/
-
-
-Typed actors
-^^^^^^^^^^^^
-
-For typed consumer actors to define a route definition handler, they must
-provide a RouteDefinitionHandler implementation class with the @consume
-annotation. The implementation class must have a no-arg constructor. Here's an
-example (in Java).
-
-.. code-block:: java
-
-   import org.apache.camel.builder.Builder;
-   import org.apache.camel.model.ProcessorDefinition;
-   import org.apache.camel.model.RouteDefinition;
-
-   public class SampleRouteDefinitionHandler implements RouteDefinitionHandler {
-       public ProcessorDefinition<?> onRouteDefinition(RouteDefinition rd) {
-           return rd.onException(Exception.class).handled(true).transform(Builder.exceptionMessage()).end();
-       }
-   }
-
-It can be used as follows.
-
-**Scala**
-
-.. code-block:: scala
-
-   trait TestTypedConsumer {
-     @consume(value="direct:error-handler-test", routeDefinitionHandler=classOf[SampleRouteDefinitionHandler])
-     def foo(s: String): String
-   }
-
-   // implementation class omitted
-
-**Java**
-
-.. code-block:: java
-
-   public interface SampleErrorHandlingTypedConsumer {
-
-       @consume(value="direct:error-handler-test", routeDefinitionHandler=SampleRouteDefinitionHandler.class)
-       String foo(String s);
-
-   }
-
-   // implementation class omitted
-
-
-.. _camel-examples:
-
-Examples
-========
-
-For all features described so far, there's running sample code in
-`akka-sample-camel`_. The examples in `sample.camel.Boot`_ are started during
-Kernel startup because this class has been added to the boot :ref:`configuration`.
-
-.. _akka-sample-camel: http://github.com/jboner/akka/tree/master/akka-samples/akka-sample-camel/
-.. _sample.camel.Boot: http://github.com/jboner/akka/blob/master/akka-samples/akka-sample-camel/src/main/scala/sample/camel/Boot.scala
-
-.. code-block:: none
-
-   akka {
-     ...
-     boot = ["sample.camel.Boot", ...]
-     ...
-   }
-
-If you don't want to have these examples started during Kernel startup, delete
-it from the :ref:`configuration`. Other examples are standalone applications (i.e. classes with a
-main method) that can be started from `sbt`_.
-
-.. _sbt: http://code.google.com/p/simple-build-tool/
-
-.. code-block:: none
-
-   $ sbt
-   [info] Building project akka 2.0-SNAPSHOT against Scala 2.9.0
-   [info]    using AkkaModulesParentProject with sbt 0.7.7 and Scala 2.7.7
-   > project akka-sample-camel
-   Set current project to akka-sample-camel 2.0-SNAPSHOT
-   > run
-   ...
-   Multiple main classes detected, select one to run:
-
-    [1] sample.camel.ClientApplication
-    [2] sample.camel.ServerApplication
-    [3] sample.camel.StandaloneSpringApplication
-    [4] sample.camel.StandaloneApplication
-    [5] sample.camel.StandaloneFileApplication
-    [6] sample.camel.StandaloneJmsApplication
-
-
-Some of the examples in `akka-sample-camel`_ are described in more detail in the
-following subsections.
-
-
-.. _camel-async-example:
-
-Asynchronous routing and transformation example
------------------------------------------------
-
-This example demonstrates how to implement consumer and producer actors that
-support :ref:`camel-asynchronous-routing` with their Camel endpoints. The sample
-application transforms the content of the Akka homepage, http://akka.io, by
-replacing every occurrence of *Akka* with *AKKA*. After starting
-the :ref:`microkernel`, direct the browser to http://localhost:8875 and the
-transformed Akka homepage should be displayed. Please note that this example
-will probably not work if you're behind an HTTP proxy.
-
-The following figure gives an overview how the example actors interact with
-external systems and with each other. A browser sends a GET request to
-http://localhost:8875 which is the published endpoint of the ``HttpConsumer``
-actor. The ``HttpConsumer`` actor forwards the requests to the ``HttpProducer``
-actor which retrieves the Akka homepage from http://akka.io. The retrieved HTML
-is then forwarded to the ``HttpTransformer`` actor which replaces all occurences
-of *Akka* with *AKKA*. The transformation result is sent back the HttpConsumer
-which finally returns it to the browser.
-
-.. image:: camel-async-interact.png
-
-Implementing the example actor classes and wiring them together is rather easy
-as shown in the following snippet (see also `sample.camel.Boot`_).
-
-.. code-block:: scala
-
-   import org.apache.camel.Exchange
-   import akka.actor.Actor._
-   import akka.actor.{Actor, ActorRef}
-   import akka.camel.{Producer, Message, Consumer}
-
-   class HttpConsumer(producer: ActorRef) extends Actor with Consumer {
-     def endpointUri = "jetty:http://0.0.0.0:8875/"
-
-     protected def receive = {
-       case msg => producer forward msg
-     }
-   }
-
-   class HttpProducer(transformer: ActorRef) extends Actor with Producer {
-     def endpointUri = "jetty://http://akka.io/?bridgeEndpoint=true"
-
-     override protected def receiveBeforeProduce = {
-       // only keep Exchange.HTTP_PATH message header (which needed by bridge endpoint)
-       case msg: Message => msg.setHeaders(msg.headers(Set(Exchange.HTTP_PATH)))
-     }
-
-     override protected def receiveAfterProduce = {
-       // do not reply but forward result to transformer
-       case msg => transformer forward msg
-     }
-   }
-
-   class HttpTransformer extends Actor {
-     protected def receive = {
-       case msg: Message => self.reply(msg.transformBody {body: String => body replaceAll ("Akka ", "AKKA ")})
-       case msg: Failure => self.reply(msg)
-     }
-   }
-
-   // Wire and start the example actors
-   val httpTransformer = actorOf(Props(new HttpTransformer))
-   val httpProducer = actorOf(Props(new HttpProducer(httpTransformer)))
-   val httpConsumer = actorOf(Props(new HttpConsumer(httpProducer)))
-
-The `jetty endpoints`_ of HttpConsumer and HttpProducer support asynchronous
-in-out message exchanges and do not allocate threads for the full duration of
-the exchange. This is achieved by using `Jetty continuations`_ on the
-consumer-side and by using `Jetty's asynchronous HTTP client`_ on the producer
-side. The following high-level sequence diagram illustrates that.
-
-.. _jetty endpoints: http://camel.apache.org/jetty.html
-.. _Jetty continuations: http://wiki.eclipse.org/Jetty/Feature/Continuations
-.. _Jetty's asynchronous HTTP client: http://wiki.eclipse.org/Jetty/Tutorial/HttpClient
-
-.. image:: camel-async-sequence.png
-
-
-Custom Camel route example
---------------------------
-
-This section also demonstrates the combined usage of a ``Producer`` and a
-``Consumer`` actor as well as the inclusion of a custom Camel route. The
-following figure gives an overview.
-
-.. image:: camel-custom-route.png
-
-* A consumer actor receives a message from an HTTP client
-
-* It forwards the message to another actor that transforms the message (encloses
-  the original message into hyphens)
-
-* The transformer actor forwards the transformed message to a producer actor
-
-* The producer actor sends the message to a custom Camel route beginning at the
-  ``direct:welcome`` endpoint
-
-* A processor (transformer) in the custom Camel route prepends "Welcome" to the
-  original message and creates a result message
-
-* The producer actor sends the result back to the consumer actor which returns
-  it to the HTTP client
-
-
-The example is part of `sample.camel.Boot`_. The consumer, transformer and
-producer actor implementations are as follows.
-
-.. code-block:: scala
-
-   package sample.camel
-
-   import akka.actor.{Actor, ActorRef}
-   import akka.camel.{Message, Consumer}
-
-   class Consumer3(transformer: ActorRef) extends Actor with Consumer {
-     def endpointUri = "jetty:http://0.0.0.0:8877/camel/welcome"
-
-     def receive = {
-       // Forward a string representation of the message body to transformer
-       case msg: Message => transformer.forward(msg.setBodyAs[String])
-     }
-   }
-
-   class Transformer(producer: ActorRef) extends Actor {
-     protected def receive = {
-       // example: transform message body "foo" to "- foo -" and forward result to producer
-       case msg: Message => producer.forward(msg.transformBody((body: String) => "- %s -" format body))
-     }
-   }
-
-   class Producer1 extends Actor with Producer {
-     def endpointUri = "direct:welcome"
-   }
-
-The producer actor knows where to reply the message to because the consumer and
-transformer actors have forwarded the original sender reference as well. The
-application configuration and the route starting from direct:welcome are as
-follows.
-
-.. code-block:: scala
-
-   package sample.camel
-
-   import org.apache.camel.builder.RouteBuilder
-   import org.apache.camel.{Exchange, Processor}
-
-   import akka.actor.Actor._
-   import akka.camel.CamelContextManager
-
-   class Boot {
-     CamelContextManager.init()
-     CamelContextManager.mandatoryContext.addRoutes(new CustomRouteBuilder)
-
-     val producer = actorOf(Props[Producer1])
-     val mediator = actorOf(Props(new Transformer(producer)))
-     val consumer = actorOf(Props(new Consumer3(mediator)))
-   }
-
-   class CustomRouteBuilder extends RouteBuilder {
-     def configure {
-       from("direct:welcome").process(new Processor() {
-         def process(exchange: Exchange) {
-           // Create a 'welcome' message from the input message
-           exchange.getOut.setBody("Welcome %s" format exchange.getIn.getBody)
-         }
-       })
-     }
-   }
-
-To run the example, start the :ref:`microkernel` and POST a message to
-``http://localhost:8877/camel/welcome``.
-
-.. code-block:: none
-
-   curl -H "Content-Type: text/plain" -d "Anke" http://localhost:8877/camel/welcome
-
-The response should be:
-
-.. code-block:: none
-
-   Welcome - Anke -
-
-
-Publish-subcribe example
-------------------------
-
-JMS
-^^^
-
-This section demonstrates how akka-camel can be used to implement
-publish/subscribe for actors. The following figure sketches an example for
-JMS-based publish/subscribe.
-
-.. image:: camel-pubsub.png
-
-A consumer actor receives a message from an HTTP client. It sends the message to
-a JMS producer actor (publisher). The JMS producer actor publishes the message
-to a JMS topic. Two other actors that subscribed to that topic both receive the
-message. The actor classes used in this example are shown in the following
-snippet.
-
-.. code-block:: scala
-
-   package sample.camel
-
-   import akka.actor.{Actor, ActorRef}
-   import akka.camel.{Producer, Message, Consumer}
-
-   class Subscriber(name:String, uri: String) extends Actor with Consumer {
-     def endpointUri = uri
-
-     protected def receive = {
-       case msg: Message => println("%s received: %s" format (name, msg.body))
-     }
-   }
-
-   class Publisher(name: String, uri: String) extends Actor with Producer {
-     self.id = name
-
-     def endpointUri = uri
-
-     // one-way communication with JMS
-     override def oneway = true
-   }
-
-   class PublisherBridge(uri: String, publisher: ActorRef) extends Actor with Consumer {
-     def endpointUri = uri
-
-     protected def receive = {
-       case msg: Message => {
-         publisher ! msg.bodyAs[String]
-         self.reply("message published")
-       }
-     }
-   }
-
-Wiring these actors to implement the above example is as simple as
-
-.. code-block:: scala
-
-   package sample.camel
-
-   import org.apache.camel.impl.DefaultCamelContext
-   import org.apache.camel.spring.spi.ApplicationContextRegistry
-   import org.springframework.context.support.ClassPathXmlApplicationContext
-
-   import akka.actor.Actor._
-   import akka.camel.CamelContextManager
-
-   class Boot {
-     // Create CamelContext with Spring-based registry and custom route builder
-     val context = new ClassPathXmlApplicationContext("/context-jms.xml", getClass)
-     val registry = new ApplicationContextRegistry(context)
-     CamelContextManager.init(new DefaultCamelContext(registry))
-
-     // Setup publish/subscribe example
-     val jmsUri = "jms:topic:test"
-     val jmsSubscriber1 = actorOf(Props(new Subscriber("jms-subscriber-1", jmsUri)))
-     val jmsSubscriber2 = actorOf(Props(new Subscriber("jms-subscriber-2", jmsUri)))
-     val jmsPublisher   = actorOf(Props(new Publisher("jms-publisher", jmsUri)))
-
-     val jmsPublisherBridge = actorOf(Props(new PublisherBridge("jetty:http://0.0.0.0:8877/camel/pub/jms", jmsPublisher)))
-   }
-
-To publish messages to subscribers one could of course also use the JMS API
-directly; there's no need to do that over a JMS producer actor as in this
-example. For the example to work, Camel's `jms`_ component needs to be
-configured with a JMS connection factory which is done in a Spring application
-context XML file (context-jms.xml).
-
-.. _jms: http://camel.apache.org/jms.html
-
-.. code-block:: xml
-
-   <beans xmlns="http://www.springframework.org/schema/beans"
-          xmlns:xsi="http://www.w3.org/2001/XMLSchema-instance"
-          xsi:schemaLocation="
-   http://www.springframework.org/schema/beans
-   http://www.springframework.org/schema/beans/spring-beans-2.5.xsd">
-
-     <!-- ================================================================== -->
-     <!--  Camel JMS component and ActiveMQ setup                            -->
-     <!-- ================================================================== -->
-
-     <bean id="jms" class="org.apache.camel.component.jms.JmsComponent">
-         <property name="configuration" ref="jmsConfig"/>
-     </bean>
-
-     <bean id="jmsConfig" class="org.apache.camel.component.jms.JmsConfiguration">
-         <property name="connectionFactory" ref="singleConnectionFactory"/>
-     </bean>
-
-     <bean id="singleConnectionFactory" class="org.springframework.jms.connection.SingleConnectionFactory">
-         <property name="targetConnectionFactory" ref="jmsConnectionFactory"/>
-     </bean>
-
-     <bean id="jmsConnectionFactory" class="org.apache.activemq.ActiveMQConnectionFactory">
-         <property name="brokerURL" value="vm://testbroker"/>
-     </bean>
-
-   </beans>
-
-To run the example, start the :ref:`microkernel` and POST a
-message to ``http://localhost:8877/camel/pub/jms``.
-
-.. code-block:: none
-
-   curl -H "Content-Type: text/plain" -d "Happy hAkking" http://localhost:8877/camel/pub/jms
-
-The HTTP response body should be
-
-.. code-block:: none
-
-   message published
-
-On the console, where you started the Akka Kernel, you should see something like
-
-.. code-block:: none
-
-   ...
-   INF [20100622-11:49:57.688] camel: jms-subscriber-2 received: Happy hAkking
-   INF [20100622-11:49:57.688] camel: jms-subscriber-1 received: Happy hAkking
-
-
-Cometd
-^^^^^^
-
-Publish/subscribe with `CometD`_ is equally easy using `Camel's cometd
-component`_.
-
-.. _CometD: http://cometd.org/
-.. _Camel's cometd component: http://camel.apache.org/cometd.html
-
-.. image:: camel-pubsub2.png
-
-All actor classes from the JMS example can re-used, only the endpoint URIs need
-to be changed.
-
-.. code-block:: scala
-
-   package sample.camel
-
-   import org.apache.camel.impl.DefaultCamelContext
-   import org.apache.camel.spring.spi.ApplicationContextRegistry
-   import org.springframework.context.support.ClassPathXmlApplicationContext
-
-   import akka.actor.Actor._
-   import akka.camel.CamelContextManager
-
-   class Boot {
-     // ...
-
-     // Setup publish/subscribe example
-     val cometdUri = "cometd://localhost:8111/test/abc?resourceBase=target"
-     val cometdSubscriber = actorOf(Props(new Subscriber("cometd-subscriber", cometdUri)))
-     val cometdPublisher  = actorOf(Props(new Publisher("cometd-publisher", cometdUri)))
-
-     val cometdPublisherBridge = actorOf(Props(new PublisherBridge("jetty:http://0.0.0.0:8877/camel/pub/cometd", cometdPublisher)))
-   }
-
-
-Quartz Scheduler Example
-------------------------
-
-Here is an example showing how simple is to implement a cron-style scheduler by
-using the Camel Quartz component in Akka.
-
-The following example creates a "timer" actor which fires a message every 2
-seconds:
-
-.. code-block:: scala
-
-   package com.dimingo.akka
-
-   import akka.actor.Actor
-   import akka.actor.Actor.actorOf
-
-   import akka.camel.{Consumer, Message}
-   import akka.camel.CamelServiceManager._
-
-   class MyQuartzActor extends Actor with Consumer {
-
-       def endpointUri = "quartz://example?cron=0/2+*+*+*+*+?"
-
-       def receive = {
-
-           case msg => println("==============> received %s " format msg)
-
-       } // end receive
-
-   } // end MyQuartzActor
-
-   object MyQuartzActor {
-
-       def main(str: Array[String]) {
-
-           // start the Camel service
-           startCamelService
-
-           // create and start a quartz actor
-           val myActor = actorOf(Props[MyQuartzActor])
-
-       } // end main
-
-   } // end MyQuartzActor
-
-The full working example is available for download here:
-http://www.dimingo.com/akka/examples/example-akka-quartz.tar.gz
-
-You can launch it using the maven command:
-
-.. code-block:: none
-
-  $ mvn scala:run -DmainClass=com.dimingo.akka.MyQuartzActor
-
-For more information about the Camel Quartz component, see here:
-http://camel.apache.org/quartz.html
->>>>>>> d9e9efe2
+The Akka Camel module has not been migrated to Akka 2.0-SNAPSHOT yet.