/**
 * Copyright (C) 2009-2011 Typesafe Inc. <http://www.typesafe.com>
 */

package akka.tutorial.second

import akka.actor.Actor._
import akka.event.EventHandler
import System.{ currentTimeMillis ⇒ now }
import akka.routing.Routing.Broadcast
import akka.actor.{ Timeout, Channel, Actor, PoisonPill }
<<<<<<< HEAD
import akka.routing.{ RoutedProps, Routing }
import akka.AkkaApplication
=======
import akka.routing._
>>>>>>> 963ea0d9

object Pi extends App {

  val app = AkkaApplication()

  calculate(nrOfWorkers = 4, nrOfElements = 10000, nrOfMessages = 10000)

  // ====================
  // ===== Messages =====
  // ====================
  sealed trait PiMessage
  case object Calculate extends PiMessage
  case class Work(arg: Int, nrOfElements: Int) extends PiMessage
  case class Result(value: Double) extends PiMessage

  // ==================
  // ===== Worker =====
  // ==================
  class Worker() extends Actor {
    // define the work
    val calculatePiFor = (arg: Int, nrOfElements: Int) ⇒ {
      val range = (arg * nrOfElements) to ((arg + 1) * nrOfElements - 1)
      var acc = 0.0D
      range foreach (i ⇒ acc += 4 * math.pow(-1, i) / (2 * i + 1))
      acc
      //range map (j => 4 * math.pow(-1, j) / (2 * j + 1)) sum
    }

    def receive = {
      case Work(arg, nrOfElements) ⇒
        reply(Result(calculatePiFor(arg, nrOfElements))) // perform the work
    }
  }

  // ==================
  // ===== Master =====
  // ==================
  case class Master(nrOfWorkers: Int, nrOfElements: Int, nrOfMessages: Int) extends Actor {
    var pi: Double = _
    var nrOfResults: Int = _

    // create the workers
    val workers = Vector.fill(nrOfWorkers)(app.createActor[Worker])

    // wrap them with a load-balancing router
<<<<<<< HEAD
    val router = app.routing.actorOf(RoutedProps().withConnections(workers).withRoundRobinRouter, "pi")
=======
    val router = Actor.actorOf(RoutedProps(
      routerFactory = () ⇒ new RoundRobinRouter,
      connectionManager = new LocalConnectionManager(workers)), "pi")
>>>>>>> 963ea0d9

    // phase 1, can accept a Calculate message
    def scatter: Receive = {
      case Calculate ⇒
        // schedule work
        for (arg ← 0 until nrOfMessages) router ! Work(arg, nrOfElements)

        //Assume the gathering behavior
        this become gather(channel)
    }

    // phase 2, aggregate the results of the Calculation
    def gather(recipient: Channel[Any]): Receive = {
      case Result(value) ⇒
        // handle result from the worker
        pi += value
        nrOfResults += 1
        if (nrOfResults == nrOfMessages) {
          // send the pi result back to the guy who started the calculation
          recipient ! pi
          // shut ourselves down, we're done
          self.stop()
        }
    }

    // message handler starts at the scattering behavior
    def receive = scatter

    // when we are stopped, stop our team of workers and our router
    override def postStop() {
      // send a PoisonPill to all workers telling them to shut down themselves
      router ! Broadcast(PoisonPill)
      // send a PoisonPill to the router, telling him to shut himself down
      router ! PoisonPill
    }
  }

  // ==================
  // ===== Run it =====
  // ==================
  def calculate(nrOfWorkers: Int, nrOfElements: Int, nrOfMessages: Int) {
    // create the master
    val master = app.createActor(new Master(nrOfWorkers, nrOfElements, nrOfMessages))

    //start the calculation
    val start = now

    //send calculate message
    master.?(Calculate, Timeout(60000)).
      await.resultOrException match { //wait for the result, with a 60 seconds timeout
        case Some(pi) ⇒
          EventHandler.info(this, "\n\tPi estimate: \t\t%s\n\tCalculation time: \t%s millis".format(pi, (now - start)))
        case None ⇒
          EventHandler.error(this, "Pi calculation did not complete within the timeout.")
      }
  }
}<|MERGE_RESOLUTION|>--- conflicted
+++ resolved
@@ -9,12 +9,8 @@
 import System.{ currentTimeMillis ⇒ now }
 import akka.routing.Routing.Broadcast
 import akka.actor.{ Timeout, Channel, Actor, PoisonPill }
-<<<<<<< HEAD
-import akka.routing.{ RoutedProps, Routing }
+import akka.routing._
 import akka.AkkaApplication
-=======
-import akka.routing._
->>>>>>> 963ea0d9
 
 object Pi extends App {
 
@@ -60,13 +56,9 @@
     val workers = Vector.fill(nrOfWorkers)(app.createActor[Worker])
 
     // wrap them with a load-balancing router
-<<<<<<< HEAD
-    val router = app.routing.actorOf(RoutedProps().withConnections(workers).withRoundRobinRouter, "pi")
-=======
-    val router = Actor.actorOf(RoutedProps(
+    val router = app.createActor(RoutedProps(
       routerFactory = () ⇒ new RoundRobinRouter,
       connectionManager = new LocalConnectionManager(workers)), "pi")
->>>>>>> 963ea0d9
 
     // phase 1, can accept a Calculate message
     def scatter: Receive = {
